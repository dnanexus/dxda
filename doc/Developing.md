--- conflicted
+++ resolved
@@ -31,8 +31,4 @@
 | file name              |  what it does                          |  disk size | number of parts |
 | ----                   |  ---                                   | ---        | ---             |
 | `regular_file_test.sh` | small scale test for regular files     | 138 MB | 559 |
-<<<<<<< HEAD
-| `symlink_test.sh`      | test with five moderate sized symlinks | 98 MB | 10 |
-=======
-| `symlink_test.sh`      | test with five moderate sized symlinks | 98 MB | 10 |
->>>>>>> aa1240de
+| `symlink_test.sh`      | test with five moderate sized symlinks | 98 MB | 10 |