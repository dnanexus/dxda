package dxda

// Some inspiration + code snippets taken from https://github.com/dnanexus/precision-fda/blob/master/go/pfda.go
//
// TODO: add more unit tests, setup deeper integration tests
//
import (
	"bytes"
	"context"
	"crypto/md5"
	"database/sql"
	"encoding/hex"
	"encoding/json"
	"errors"
	"fmt"
	"net/http"
	"io"
	"log"
	"os"
	"path"
	"runtime"
	"sync"
	"syscall"
	"time"

	_ "github.com/mattn/go-sqlite3"         // Following canonical example on go-sqlite3 'simple.go'
)

const (
	// Range for the number of threads we want to use
	minNumThreads = 2
	maxNumThreads = 32

	// handling the case of receiving the less data than we
	// asked for
	badLengthTimeout = 5  // seconds
	badLengthNumRetries = 3

	numRetries = 10
	numRetriesChecksumMismatch = 3
	secondsInYear int = 60 * 60 * 24 * 365
)

// DXDownloadURL ...
type DXDownloadURL struct {
	URL     string            `json:"url"`
	Headers map[string]string `json:"headers"`
}

// a part to be downloaded. Can be:
// 1) part of a regular file
// 2) part of symbolic link (a web address)
type DBPart interface {
	folder()   string
	fileName() string
	offset()   int64
	size()     int
}

// Part of a dnanexus file
type DBPartRegular struct {
	FileId           string
	Project          string
	FileName         string
	Folder           string
	PartId           int
	Offset           int64
	Size             int
	MD5              string
	BytesFetched     int
	DownloadDoneTime int64 // The time when it completed downloading
}
func (reg DBPartRegular) folder() string   { return reg.Folder }
func (reg DBPartRegular) fileName() string { return reg.FileName }
func (reg DBPartRegular) offset() int64    { return reg.Offset }
func (reg DBPartRegular) size() int        { return reg.Size }

// symlink parts do not have checksum. There is only a
// global MD5 checksum on the entire file. There is also
// no need to get a pre-auth URL for the file
type DBPartSymlink struct {
	FileId           string
	Project          string
	FileName         string
	Folder           string
	PartId           int
	Offset           int64
	Size             int
	BytesFetched     int
	DownloadDoneTime int64 // The time when it completed downloading
	Url              string
}
func (slnk DBPartSymlink) folder() string   { return slnk.Folder }
func (slnk DBPartSymlink) fileName() string { return slnk.FileName }
func (slnk DBPartSymlink) offset() int64    { return slnk.Offset }
func (slnk DBPartSymlink) size() int        { return slnk.Size }


// JobInfo ...
type JobInfo struct {
	part              DBPart
	url              *DXDownloadURL
	completeNs        int64
}

// DownloadStatus ...
type DownloadStatus struct {
	NumParts         int64
	NumBytes         int64
	NumPartsComplete int64
	NumBytesComplete int64

	// periodicity of progress report
	ProgressInterval time.Duration

	// Size of window in nanoseconds where to look for
	// completed downloads
	MaxWindowSize int64
}

type State struct {
	dxEnv            DXEnvironment
	opts             Opts
	mutex            sync.Mutex
	db              *sql.DB
	ds              *DownloadStatus
	timeOfLastError  int
	maxChunkSize     int64
}

//-----------------------------------------------------------------

// Utilities to interact with the DNAnexus API
// TODO: Create automatic API wrappers for the dx toolkit
// e.g. via: https://github.com/dnanexus/dx-toolkit/tree/master/src/api_wrappers

// The user didn't specify how many threads to use, so we can
// figure out the optimal number on our own.
//
// Constraints:
// 1. Don't use more than twice the number of cores
// 2. Leave at least 1GiB of RAM for the machine
func calcNumThreads(maxChunkSize int64) int {
	numCPUs := runtime.NumCPU()
	hwMemoryBytes := memorySizeBytes()

	fmt.Printf("number of machine cores: %d\n", numCPUs)
	fmt.Printf("memory size: %d GiB\n", hwMemoryBytes/GiB)

	numThreads := MinInt(2 * numCPUs, maxNumThreads)
	memoryCostPerThread := 3 * int64(maxChunkSize)

	for numThreads > minNumThreads {
		projectedMemoryUseBytes := memoryCostPerThread * int64(numThreads)
		if projectedMemoryUseBytes < (hwMemoryBytes - GiB) {
			return numThreads
		}
		numThreads -= 2
	}
	return minNumThreads
}

// Initialize the state
func NewDxDa(dxEnv DXEnvironment, fname string, optsRaw Opts) *State {
	statsFname := fname + ".stats.db?_busy_timeout=60000&cache=shared&mode=rwc"
	db, err := sql.Open("sqlite3", statsFname)
	check(err)
	db.SetMaxOpenConns(1)

	// Constraints:
	// 1) The chunk should be large enough to optimize the http(s) network stack
	// 2) The chunk should be small enough to be able to take it in one request,
	//    causing minimal retries.
	maxChunkSize := int64(0)
	if dxEnv.DxJobId == "" {
		// a remote machine, with a lower bandwith network connection
		maxChunkSize = 16 * MiB
	} else {
		// A cloud worker with good bandwitdh
		maxChunkSize = 64 * MiB
		//maxChunkSize = 128 * MiB
	}

	// if the number of threads isn't set we
	// need to calculate it and modify the options
	opts := optsRaw
	if opts.NumThreads == 0 {
		opts.NumThreads = calcNumThreads(maxChunkSize)
	}

	// Limit the number of threads
	fmt.Printf("Downloading files using %d threads\n", opts.NumThreads)
	fmt.Printf("maximal memory chunk size: %d MiB\n", maxChunkSize/MiB)
//	runtime.GOMAXPROCS(st.opts.NumThreads + 2)

	return &State {
		dxEnv : dxEnv,
		opts : opts,
		mutex : sync.Mutex{},
		db : db,
		ds : nil,
		timeOfLastError : 0,
		maxChunkSize : maxChunkSize,
	}
}

func (st *State) Close() {
	st.db.Close()
}

// Probably a better way to do this :)
func (st *State) queryDBIntegerResult(query string) int64 {
	st.mutex.Lock()
	defer st.mutex.Unlock()

	rows, err := st.db.Query(query)
	check(err)

	var cnt int64
	rows.Next()
	rows.Scan(&cnt)
	rows.Close()

	return cnt
}

// DiskSpaceString ...
// write the number of bytes as a human readable string
func diskSpaceString(numBytes int64) string {
	const KB = 1024
	const MB = 1024 * KB
	const GB = 1024 * MB
	const TB = 1024 * GB

	tb := float64(numBytes) / float64(TB)
	if tb >= 1.0 {
		return fmt.Sprintf("%.1fTB", tb)
	}

	gb := float64(numBytes) / float64(GB)
	if gb >= 1.0 {
		return fmt.Sprintf("%.1fGB", gb)
	}

	mb := float64(numBytes) / float64(MB)
	if mb >= 1.0 {
		return fmt.Sprintf("%.1fMB", mb)
	}
	return fmt.Sprintf("%dBytes", numBytes)
}

// CheckDiskSpace ...
// Check that we have enough disk space for all downloaded files
func (st *State) CheckDiskSpace() error {
	// Calculate total disk space required. To get an accurate number,
	// query the database, and sum the space for missing pieces.
	//
	totalSizeBytes :=
		st.queryDBIntegerResult("SELECT SUM(size) FROM manifest_regular_stats WHERE bytes_fetched != size") +
		st.queryDBIntegerResult("SELECT SUM(size) FROM manifest_symlink_stats WHERE bytes_fetched != size")

	// Find how much local disk space is available
	var stat syscall.Statfs_t
	wd, err := os.Getwd()
	if err != nil {
		return err
	}
	if err := syscall.Statfs(wd, &stat); err != nil {
		return err
	}

	// Available blocks * size per block = available space in bytes
	availableBytes := int64(stat.Bavail) * int64(stat.Bsize)
	if availableBytes < totalSizeBytes {
		desc := fmt.Sprintf("Not enough disk space, available = %s, required = %s",
			diskSpaceString(availableBytes),
			diskSpaceString(totalSizeBytes))
		return errors.New(desc)
	}
	diskSpaceStr := fmt.Sprintf("Required disk space = %s, available = %s\n",
		diskSpaceString(totalSizeBytes),
		diskSpaceString(availableBytes))
	PrintLogAndOut(diskSpaceStr)
	return nil
}

func (st *State) addRegularFileToTable(txn *sql.Tx, f DXFileRegular) {
	offset := int64(0)
	for _, p := range f.Parts {
		sqlStmt := fmt.Sprintf(`
				INSERT INTO manifest_regular_stats
				VALUES ('%s', '%s', '%s', '%s', %d, '%d', '%d', '%s', '%d', '%d');
				`,
			f.Id, f.ProjId, f.Name, f.Folder, p.Id, offset, p.Size, p.MD5, 0, 0)
		_, err := txn.Exec(sqlStmt)
		check(err)
		offset += int64(p.Size)
	}
}

func (st *State) addSymlinkToTable(txn *sql.Tx, slnk DXFileSymlink) {
	// split the symbolic link into chunks, and download several in parallel
	offset := int64(0)
	pId := 1

	for offset < slnk.Size {
		// make sure we don't go over the file size
		endOfs := MinInt64(offset + st.maxChunkSize, slnk.Size)
		partLen := endOfs - offset

		if partLen <= 0 {
			panic(fmt.Sprintf("part length could not be zero or less (%d)", partLen))
		}
		sqlStmt := fmt.Sprintf(`
				INSERT INTO manifest_symlink_stats
				VALUES ('%s', '%s', '%s', '%s', '%d', '%d', '%d', '%d', '%d', '%s');
				`,
			slnk.Id, slnk.ProjId, slnk.Name, slnk.Folder, pId, offset, partLen, 0, 0, slnk.Url)
		_, err := txn.Exec(sqlStmt)
		check(err)
		offset += partLen
		pId += 1
	}

	// add to global table
	sqlStmt := fmt.Sprintf(`
		INSERT INTO symlinks
		VALUES ('%s', '%s', '%s', '%s', '%d', '%s', '%s');
		`,
		slnk.Folder, slnk.Id, slnk.ProjId, slnk.Name, slnk.Size, slnk.Url, slnk.MD5)
	_, err := txn.Exec(sqlStmt)
	check(err)
}


// Read the manifest file, and build a database with an empty state
// for each part in each file.
func (st *State) CreateManifestDB(manifest Manifest, fname string) {
	statsFname := fname + ".stats.db?_busy_timeout=60000&cache=shared&mode=rwc"
	os.Remove(statsFname)
	db, err := sql.Open("sqlite3", statsFname)
	check(err)
	defer db.Close()

	sqlStmt := `
	CREATE TABLE manifest_regular_stats (
		file_id text,
		project text,
		name text,
		folder text,
		part_id integer,
                offset integer,
		size integer,
		md5 text,
		bytes_fetched integer,
                download_done_time integer
	);
	`
	_, err = db.Exec(sqlStmt)
	check(err)

	// symbolic link parts do not have md5 checksums, and they
	// can use the URL directly.
	sqlStmt = `
	CREATE TABLE manifest_symlink_stats (
		file_id text,
		project text,
		name text,
		folder text,
		part_id integer,
                offset integer,
		size integer,
		bytes_fetched integer,
                download_done_time integer,
                url text
	);
	`
	_, err = db.Exec(sqlStmt)
	check(err)

	// create a table for all the symlinks. This is the place
	// to record their overall file checksum. We can't put it
	// in the per-chunk table.
	sqlStmt = `
	CREATE TABLE symlinks (
  	        folder  text,
           	id      text,
	        proj_id text,
  	        name    text,
	        size    integer,
	        url     text,
	        md5     text
	);
	`
	_, err = db.Exec(sqlStmt)
	check(err)

	txn, err := db.Begin()
	check(err)

	// Regular files
	for _, f := range manifest.Files {
		switch f.(type) {
		case DXFileRegular:
			st.addRegularFileToTable(txn, f.(DXFileRegular))
		case DXFileSymlink:
			st.addSymlinkToTable(txn, f.(DXFileSymlink))
		}
	}

	err = txn.Commit()
	check(err)

	// TODO Log network settings and other helpful info for debugging
	PrintLogAndOut("Preparing files for download\n")
	st.prepareFilesForDownload(manifest)
}


// create an empty file for each download path.
//
// TODO: Optimize this for only files that need to be downloaded
func (st *State) prepareFilesForDownload(m Manifest) {
	for _, f := range m.Files {
		// Create directory structure and initialize file if it doesn't exist
		folder := path.Join("./", f.folder())
		fname := path.Join(folder, f.name())
		if _, err := os.Stat(fname); os.IsNotExist(err) {
			err := os.MkdirAll(folder, 0777)
			check(err)
			localf, err := os.Create(fname)
			check(err)
			localf.Close()
		}
	}
}

// InitDownloadStatus ...
func (st *State) InitDownloadStatus() {
	// total amounts to download, calculated once
	numParts :=
		st.queryDBIntegerResult("SELECT COUNT(*) FROM manifest_regular_stats") +
		st.queryDBIntegerResult("SELECT COUNT(*) FROM manifest_symlink_stats")
	numBytes :=
		st.queryDBIntegerResult("SELECT SUM(size) FROM manifest_regular_stats") +
		st.queryDBIntegerResult("SELECT SUM(size) FROM manifest_symlink_stats")

	progressIntervalSec := 0
	if st.dxEnv.DxJobId == "" {
		// interactive use, we want to see frequent updates
		progressIntervalSec = 5
	} else {
		// Non interactive use: we don't want to fill the logs with
		// too many messages
		progressIntervalSec = 15
	}

	st.ds = &DownloadStatus{
		NumParts : numParts,
		NumBytes : numBytes,
		NumPartsComplete : 0,
		NumBytesComplete : 0,
		ProgressInterval : time.Duration(progressIntervalSec) * time.Second,
		MaxWindowSize : int64(2 * 60 * 1000 * 1000 * 1000),
	}

	if st.opts.Verbose {
		log.Printf("init download status %v\n", st.ds)
	}
}

// Calculate bandwidth in MB/sec. Query the database, and find
// all recently completed downloaded parts.
func (st *State) calcBandwidth(timeWindowNanoSec int64) float64 {
	if timeWindowNanoSec < 1000 {
		// sanity check; if the interval is very short, just return zero.
		return 0.0
	}

	// Time and time window measured in nano seconds
	now := time.Now().UnixNano()
	lowerBound := now - timeWindowNanoSec

	queryReg := fmt.Sprintf(
		"SELECT SUM(bytes_fetched) FROM manifest_regular_stats WHERE download_done_time > %d",
		lowerBound)
	regBytesDownloadedInTimeWindow := st.queryDBIntegerResult(queryReg)

	querySlnk := fmt.Sprintf(
		"SELECT SUM(bytes_fetched) FROM manifest_symlink_stats WHERE download_done_time > %d",
		lowerBound)
	slnkBytesDownloadedInTimeWindow := st.queryDBIntegerResult(querySlnk)

	bytesDownloadedInTimeWindow := regBytesDownloadedInTimeWindow + slnkBytesDownloadedInTimeWindow

	// convert to megabytes downloaded divided by seconds
	mbDownloaded := float64(bytesDownloadedInTimeWindow) / float64(1024*1024)
	timeDeltaSec := float64(timeWindowNanoSec) / float64(1000*1000*1000)
	return mbDownloaded / timeDeltaSec
}

func bytes2MiB(bytes int64) int64 {
	return bytes / MiB
}

// DownloadProgressOneTime ...
// Report on progress so far
func (st *State) DownloadProgressOneTime(timeWindowNanoSec int64) string {
	// query the current progress
	st.ds.NumBytesComplete =
		st.queryDBIntegerResult("SELECT SUM(bytes_fetched) FROM manifest_regular_stats WHERE bytes_fetched = size") +
		st.queryDBIntegerResult("SELECT SUM(bytes_fetched) FROM manifest_symlink_stats WHERE bytes_fetched = size")
	st.ds.NumPartsComplete =
		st.queryDBIntegerResult("SELECT COUNT(*) FROM manifest_regular_stats WHERE bytes_fetched = size") +
		st.queryDBIntegerResult("SELECT COUNT(*) FROM manifest_symlink_stats WHERE bytes_fetched = size")

	// calculate bandwitdh
	bandwidthMBSec := st.calcBandwidth(timeWindowNanoSec)

	// report on GC statistics
	gcReport := ""
	if (st.opts.GcInfo) {
		var gcStats runtime.MemStats
		runtime.ReadMemStats(&gcStats)
		crntAlloc := int64(gcStats.Alloc)
		totalAlloc := int64(gcStats.TotalAlloc)
		pauseNs := gcStats.PauseTotalNs
		numGcCycles := gcStats.NumGC

<<<<<<< HEAD
		gcReport = fmt.Sprintf("  GC (alloc=%d/%d MB, pause=%d ms, #cycles=%d)",
=======
		gcReport = fmt.Sprintf("   GC (alloc=%d/%d MB, pause=%d ms, #cycles=%d)",
>>>>>>> f8ec0b67
			bytes2MiB(crntAlloc), bytes2MiB(totalAlloc),
			pauseNs/1e6, numGcCycles)
	}
	desc := fmt.Sprintf("Downloaded %d/%d MB\t%d/%d Parts (~%.1f MB/s written to disk estimated over the last %ds)%s",
		bytes2MiB(st.ds.NumBytesComplete), bytes2MiB(st.ds.NumBytes),
		st.ds.NumPartsComplete, st.ds.NumParts,
		bandwidthMBSec,
		timeWindowNanoSec/1e9,
		gcReport)

	return desc
}

// A loop that reports on download progress periodically.
func (st *State) downloadProgressContinuous() {
	// Start time of the measurements, in nano seconds
	startTime := time.Now()

	for st.ds.NumPartsComplete < st.ds.NumParts {
		// Sleep for a number of seconds, so as to not flood the screen
		// with messages. This also substantially limits the number
		// of database queries.
		time.Sleep(st.ds.ProgressInterval)

		// If we just started the measurements, we have a short
		// history to examine. Limit the window size accordingly.
		now := time.Now()
		deltaNanoSec := now.UnixNano() - startTime.UnixNano()
		if deltaNanoSec > st.ds.MaxWindowSize {
			deltaNanoSec = st.ds.MaxWindowSize
		}
		desc := st.DownloadProgressOneTime(deltaNanoSec)

		if st.dxEnv.DxJobId == "" {
			// running on a console, erase the previous line
			// TODO: Get rid of this temporary space-padding fix for carriage returns
			fmt.Printf("                                                                      \r")
			fmt.Printf("%s\r", desc)
		} else {
			// We are on a dx-job, and we want to see the history of printouts
			// Note: the "\r" character causes problems in job logs, so do not use it.
			fmt.Printf("%s\n", desc)
		}
	}
}

// Download part of a symlink
func (st *State) downloadSymlinkPart(
	httpClient *http.Client,
	p DBPartSymlink,
	u DXDownloadURL,
	memoryBuf []byte) error {

	if st.opts.Verbose {
		log.Printf("downloadSymlinkPart %v %v\n", p, u)
	}

	fname := fmt.Sprintf(".%s/%s", p.folder(), p.fileName())
	localf, err := os.OpenFile(fname, os.O_WRONLY, 0777)
	check(err)
	defer localf.Close()

	headers := make(map[string]string)
	headers["Range"] = fmt.Sprintf("bytes=%d-%d", p.offset(), p.offset() + int64(p.size()) - 1)

	for k, v := range u.Headers {
		headers[k] = v
	}
	err = st.dxHttpRequestData(httpClient, "GET", u.URL, headers, []byte("{}"), p.Size, memoryBuf)
	check(err)
	body := memoryBuf[:p.Size]


	_, err = localf.WriteAt(body, p.offset())
	check(err)

	return nil
}

// Download part of a file and verify its checksum in memory
//
func (st *State) downloadRegPartCheckSum(
	httpClient *http.Client,
	p DBPartRegular,
	u DXDownloadURL,
	memoryBuf []byte) (bool, error) {

	if st.opts.Verbose {
		log.Printf("downloadRegPart %v %v\n", p, u)
	}

	fname := fmt.Sprintf(".%s/%s", p.folder(), p.fileName())
	localf, err := os.OpenFile(fname, os.O_WRONLY, 0777)
	check(err)
	defer localf.Close()

	// compute the checksum as we go
	hasher := md5.New()

	// loop through the part, reading in chunk pieces
	endPart := p.Offset + int64(p.Size) - 1
	for ofs := p.Offset; ofs <= endPart; ofs += st.maxChunkSize {
		chunkEnd := MinInt64(ofs + st.maxChunkSize - 1, endPart)
		chunkSize := int(chunkEnd - ofs + 1)

		headers := make(map[string]string)
		headers["Range"] = fmt.Sprintf("bytes=%d-%d", ofs, chunkEnd)
		for k, v := range u.Headers {
			headers[k] = v
		}

		err := st.dxHttpRequestData(httpClient, "GET", u.URL, headers, []byte("{}"), chunkSize, memoryBuf)
		check(err)
		body := memoryBuf[:chunkSize]

		// write to disk
		_, err = localf.WriteAt(body, ofs)
		check(err)

		// update the checksum
		_, err = io.Copy(hasher, bytes.NewReader(body))
		check(err)
	}

	// verify the checksum
	diskSum := hex.EncodeToString(hasher.Sum(nil))
	if diskSum != p.MD5 {
		return false, nil
	}

	return true, nil
}

func (st *State) downloadRegPart(
	httpClient *http.Client,
	p DBPartRegular,
	u DXDownloadURL,
	memoryBuf []byte) error {

	for i := 0 ; i < numRetriesChecksumMismatch; i++ {
		ok, err := st.downloadRegPartCheckSum(httpClient, p, u, memoryBuf)
		if err != nil {
			return err
		}
		if ok {
			return nil
		}
		log.Printf("MD5 string of part Id %d does not match stored MD5sum. Retrying.", p.PartId)
	}

	return fmt.Errorf("MD5 checksum mismatch for part %d url=%s. Gave up after %d attempts",
		p.PartId, u.URL, numRetriesChecksumMismatch)
}

// create a download url if one doesn't exist
func (st *State) createURL(p DBPartRegular, urls map[string]DXDownloadURL, httpClient *http.Client) *DXDownloadURL {
	var u DXDownloadURL

	// check if we already have it
	u, ok := urls[p.FileId]
	if ok {
		return &u
	}

	// a regular DNAx file. Requires generating a pre-authenticated download URL.
	payload := fmt.Sprintf("{\"project\": \"%s\", \"duration\": %d}",
		p.Project, secondsInYear)

	body, err := DxAPI(
		context.TODO(),
		httpClient,
		numRetries,
		&st.dxEnv,
		fmt.Sprintf("%s/download", p.FileId),
		payload)
	check(err)

	if err := json.Unmarshal(body, &u); err != nil {
		log.Printf(err.Error())
		panic("Could not unmarshal response from dnanexus for download URL")
	}

	// record the pre-auth URL so we don't have to create it again
	urls[p.FileId] = u
	return &u
}

// A thread that adds pre-authenticated urls to each jobs.
//
func (st *State) preauthUrlsWorker(jobs <- chan JobInfo, jobsWithUrls chan JobInfo) {
	httpClient := NewHttpClient()
	urls := make(map[string]DXDownloadURL)

	for j := range jobs {
		switch j.part.(type) {
		case DBPartRegular:
			p := j.part.(DBPartRegular)
			j.url = st.createURL(p, urls, httpClient)

		case DBPartSymlink:
			pLnk := j.part.(DBPartSymlink)
			j.url = &DXDownloadURL{
				URL : pLnk.Url,
				Headers : make(map[string]string, 0),
			}
		}

		jobsWithUrls <- j
	}

	// we are done adding URLs to each job.
	close(jobsWithUrls)
}

func (st *State) worker(id int, jobsWithUrls <-chan JobInfo, jobsDbUpdate chan JobInfo, wg *sync.WaitGroup) {
	// Create one http client per worker. This should, hopefully, allow
	// caching open TCP/HTTP connections, reducing startup times.
	httpClient := NewHttpClient()
	memoryBuf := make([]byte, st.maxChunkSize)

	for j := range jobsWithUrls {
		switch j.part.(type) {
		case DBPartRegular:
			p := j.part.(DBPartRegular)
			st.downloadRegPart(httpClient, p, *j.url, memoryBuf)

		case DBPartSymlink:
			pLnk := j.part.(DBPartSymlink)
			st.downloadSymlinkPart(httpClient, pLnk, *j.url, memoryBuf)
		}

		// move the jobs to the next phase, which is updating the database
		j.completeNs = time.Now().UnixNano()
		jobsDbUpdate <- j
	}
	wg.Done()
}

func (st *State) dbApplyBulkUpdates(completedJobs []JobInfo) {
	if len(completedJobs) == 0 {
		return
	}
	st.mutex.Lock()
	defer st.mutex.Unlock()

	txn, err := st.db.Begin()
	check(err)
	defer txn.Commit()

	for _, j := range(completedJobs) {
		st.updateDBPart(txn, j.part, j.completeNs)
	}
}

// update the database when a job completes
// Do this in bulk
func (st *State) dbUpdateWorker(jobsDbUpdate <- chan JobInfo, wg *sync.WaitGroup) {
	var accu []JobInfo
	for j := range jobsDbUpdate {
		accu = append(accu, j)
		if len(accu) == 10 {
			st.dbApplyBulkUpdates(accu)
			accu = make([]JobInfo, 0)
		}
	}
	st.dbApplyBulkUpdates(accu)

	wg.Done()
}

// Download all the files that are mentioned in the manifest.
func (st *State) DownloadManifestDB(fname string) {
	if st.opts.Verbose {
		log.Printf("DownloadManifestDB %s\n", fname)
	}
	st.timeOfLastError = time.Now().Second()

	// build a job-channel that will hold all the parts. If we make it too small,
	// we will block before creating the worker threads.
	cntReg := st.queryDBIntegerResult("SELECT COUNT(*) FROM manifest_regular_stats WHERE bytes_fetched != size")
	cntSlnk := st.queryDBIntegerResult("SELECT COUNT(*) FROM manifest_symlink_stats WHERE bytes_fetched != size")
	totNumJobs := cntReg + cntSlnk
	jobs := make(chan JobInfo, totNumJobs)

	// create a job for each incomplete data file part
	rows, err := st.db.Query("SELECT * FROM manifest_regular_stats WHERE bytes_fetched != size")
	check(err)

	numRows := 0
	for rows.Next() {
		var p DBPartRegular
		err := rows.Scan(&p.FileId, &p.Project, &p.FileName, &p.Folder, &p.PartId, &p.Offset,
			&p.Size, &p.MD5, &p.BytesFetched, &p.DownloadDoneTime)
		check(err)
		j := JobInfo{
			part : p,
			url : nil,
		}
		jobs <- j
		numRows++
	}
	rows.Close()
	if st.opts.Verbose {
		log.Printf("There are %d regular file pieces\n", numRows)
	}

	// create a job for each imcomplete data symlink part
	rows, err = st.db.Query("SELECT * FROM manifest_symlink_stats WHERE bytes_fetched != size")
	check(err)

	for rows.Next() {
		var p DBPartSymlink
		err = rows.Scan(&p.FileId, &p.Project, &p.FileName, &p.Folder, &p.PartId, &p.Offset,
			&p.Size, &p.BytesFetched, &p.DownloadDoneTime, &p.Url)
		check(err)
		j := JobInfo {
			part : p,
			url : nil,
		}
		jobs <- j
	}
	rows.Close()

	// Close the job channel, there will be no more jobs.
	close(jobs)

	// the preauth thread adds a valid URL to each job.
	jobsWithUrls := make(chan JobInfo, totNumJobs)
	go st.preauthUrlsWorker(jobs, jobsWithUrls)

	// the db-update thread updates the database when jobs
	// complete.
	var wgDb sync.WaitGroup
	jobsDbUpdate := make(chan JobInfo, totNumJobs)
	wgDb.Add(1)
	go st.dbUpdateWorker(jobsDbUpdate, &wgDb)

	// start concurrent workers to download the file parts
	var wgDownload sync.WaitGroup
	for w := 1; w <= st.opts.NumThreads; w++ {
		wgDownload.Add(1)
		go st.worker(w, jobsWithUrls, jobsDbUpdate, &wgDownload)
	}

	st.InitDownloadStatus()
	go st.downloadProgressContinuous()

	// wait for downloads to complete
	wgDownload.Wait()
	close(jobsDbUpdate)

	// wait for database updates to complete
	wgDb.Wait()

	// completed all downloads
	PrintLogAndOut(st.DownloadProgressOneTime(60*1000*1000*1000) + "\n")
	PrintLogAndOut("Download completed successfully.\n")
	PrintLogAndOut("To perform additional post-download integrity checks, please use the 'inspect' subcommand.\n")
}


// UpdateDBPart.
func (st *State) updateDBPart(txn *sql.Tx, p DBPart, tsNanoSec int64) {
	switch p.(type) {
	case DBPartRegular:
		reg := p.(DBPartRegular)
		_, err := txn.Exec(fmt.Sprintf(
			"UPDATE manifest_regular_stats SET bytes_fetched = %d, download_done_time = %d WHERE file_id = '%s' AND part_id = '%d'",
			reg.Size, tsNanoSec, reg.FileId, reg.PartId))
		check(err)

	case DBPartSymlink:
		slnk := p.(DBPartSymlink)
		_, err := txn.Exec(fmt.Sprintf(
			"UPDATE manifest_symlink_stats SET bytes_fetched = %d, download_done_time = %d WHERE file_id = '%s' AND part_id = '%d'",
			slnk.Size, tsNanoSec, slnk.FileId, slnk.PartId))
		check(err)
	}
}

// There was an error in downloading a part of a file. Reset it in the
// database, so we will download it again.
func (st *State) resetDBPart(p DBPartRegular) {
	st.mutex.Lock()
	defer st.mutex.Unlock()

	tx, err := st.db.Begin()
	check(err)
	defer tx.Commit()

	_, err = tx.Exec(fmt.Sprintf(
		"UPDATE manifest_regular_stats SET bytes_fetched = 0, download_done_time = 0 WHERE file_id = '%s' AND part_id = '%d'",
		p.FileId, p.PartId))
	check(err)
}

// Remove the local file, and zero out all the parts in the
// database.
func (st *State) resetRegularFile(p DBPartRegular) {
	// zero out the file
	folder := path.Join("./", p.Folder)
	fname := path.Join(folder, p.FileName)
	err := os.Truncate(fname, 0)
	check(err)

	st.mutex.Lock()
	defer st.mutex.Unlock()

	tx, err := st.db.Begin()
	check(err)
	defer tx.Commit()

	_, err = tx.Exec(fmt.Sprintf(
		"UPDATE manifest_regular_stats SET bytes_fetched = 0, download_done_time = 0 WHERE file_id = '%s'",
		p.FileId))
	check(err)
}

// Remove the local file, and zero out all the parts in the
// database.
func (st *State) resetSymlinkFile(slnk DXFileSymlink) {
	// zero out the file
	folder := path.Join("./", slnk.Folder)
	fname := path.Join(folder, slnk.Name)
	err := os.Truncate(fname, 0)
	check(err)

	st.mutex.Lock()
	defer st.mutex.Unlock()

	tx, err := st.db.Begin()
	check(err)
	defer tx.Commit()

	_, err = tx.Exec(fmt.Sprintf(
		"UPDATE manifest_symlink_stats SET bytes_fetched = 0, download_done_time = 0 WHERE file_id = '%s'",
		slnk.Id))
	check(err)
}


// Add retries around the core http-request method
//
func (st *State) dxHttpRequestData(
	httpClient *http.Client,
	requestType string,
	url string,
	headers map[string]string,
	data []byte,
	dataLen int,
	memoryBuf []byte) error {

	// Safety procedure to force timeout to prevent hanging
	ctx, cancel := context.WithCancel(context.TODO())
	timer := time.AfterFunc(requestOverallTimout, func() {
		cancel()
	})
	defer timer.Stop()

	for i := 0; i < badLengthNumRetries; i ++ {
		resp, err := DxHttpRequest(ctx, httpClient, numRetries, requestType, url, headers, data)
		if err != nil {
			return err
		}

		//body, _ := ioutil.ReadAll(resp.Body)
		// we are saving an allocation by using a pre-allocated
		// buffer.
		recvLen, _ := io.ReadAtLeast(resp.Body, memoryBuf, dataLen)
		resp.Body.Close()

		// check that the length is correct
		if recvLen != dataLen {
			// Note: it would be preferable to collect partial results and concatenate them.
			log.Printf("received length is wrong, got %d, expected %d. Retrying.", recvLen, dataLen)
			time.Sleep(time.Duration(badLengthTimeout) * time.Second)
			continue
		}
		return nil
	}

	return fmt.Errorf("%s request to %s failed after %d attempts",
		requestType, url, badLengthNumRetries)
}

// -----------------------------------------
// inspect: validation of downloaded parts

// check that a database part has the correct md5 checksum
func (st *State) checkDBPartRegular(p DBPartRegular, integrityMsgs chan string) {
	fname := fmt.Sprintf(".%s/%s", p.Folder, p.FileName)
	if _, err := os.Stat(fname); os.IsNotExist(err) {
		st.resetRegularFile(p)
		msg := fmt.Sprintf(
			"File %s does not exist. Please re-issue the download command to resolve.",
			fname)
		integrityMsgs <- msg
		return
	}

	localf, err := os.Open(fname)
	check(err)
	defer localf.Close()

	// limit the file-descriptor to read only this part. Start at the beginning
	// of the part, and read [part-size] bytes.
	if _, err := localf.Seek(p.Offset, 0); err != nil {
		integrityMsgs <- fmt.Sprintf("Error seeking %s to %d %s", fname, p.Offset, err.Error())
		return
	}
	partReader := io.LimitReader(localf, int64(p.Size))

	hasher := md5.New()
	if _, err := io.Copy(hasher, partReader); err != nil {
		st.resetDBPart(p)
		integrityMsgs <- fmt.Sprintf("Error reading %s %s", fname, err.Error())
		return
	}
	diskSum := hex.EncodeToString(hasher.Sum(nil))

	if diskSum != p.MD5 {
		st.resetDBPart(p)
		msg := fmt.Sprintf(
			"Identified md5sum mismatch for %s part %d. Please re-issue the download command to resolve.",
			p.FileName, p.PartId)
		integrityMsgs <- msg
	}
}

func (st *State) filePartIntegrityWorker(id int, jobs <-chan JobInfo, integrityMsgs chan string, wg *sync.WaitGroup) {
	for j := range jobs {
		switch j.part.(type) {
		case DBPartRegular:
			p := j.part.(DBPartRegular)
			st.checkDBPartRegular(p, integrityMsgs)
		default:
			panic(fmt.Sprintf("bad file kind %v", j.part))
		}
	}
	wg.Done()
}


func (st *State) validateSymlinkChecksum(f DXFileSymlink, integrityMsgs chan string) {
	fname := fmt.Sprintf(".%s/%s", f.Folder, f.Name)
	if _, err := os.Stat(fname); os.IsNotExist(err) {
		st.resetSymlinkFile(f)
		fmt.Printf("File %s does not exist. Please re-issue the download command to resolve.", fname)
		return
	}

	if st.opts.Verbose {
		fmt.Printf("validate symlink %s\n", f.Name)
	}

	localf, err := os.Open(fname)
	check(err)
	defer localf.Close()

	// This is supposed to NOT load the entire file into memory.
	hasher := md5.New()
	if _, err := io.Copy(hasher, localf); err != nil {
		st.resetSymlinkFile(f)
		integrityMsgs <- fmt.Sprintf("Error reading %s %s", fname, err.Error())
		return
	}
	diskSum := hex.EncodeToString(hasher.Sum(nil))

	if diskSum == f.MD5 {
		if st.opts.Verbose {
			fmt.Printf("file %s, symlink %s, has the correct checksum %s\n",
				f.Name, f.Url, f.MD5)
		}
	} else {
		msg := fmt.Sprintf(`
Identified md5sum mismatch for symbolic link
    name      %s
    symlink   %s
    checksum  %s
Please re-issue the download command to resolve`,
			f.Name, f.Url, f.MD5)
		integrityMsgs <- msg
		st.resetSymlinkFile(f)
	}
}

// make sure all the part checksums are correct on disk.
func (st *State) checkAllRegularFileIntegrity() bool {
	cnt := st.queryDBIntegerResult("SELECT COUNT(*) FROM manifest_regular_stats WHERE bytes_fetched == size")
	if cnt == 0 {
		fmt.Printf("%d regular file parts to check\n", cnt)
		return true
	}
	jobs := make(chan JobInfo, cnt)
	integrityMsgs := make(chan string, cnt)
	var wg sync.WaitGroup

	rows, err := st.db.Query("SELECT * FROM manifest_regular_stats WHERE bytes_fetched == size")
	check(err)

	for rows.Next() {
		var p DBPartRegular
		err = rows.Scan(&p.FileId, &p.Project, &p.FileName, &p.Folder, &p.PartId, &p.Offset,
			&p.Size, &p.MD5, &p.BytesFetched, &p.DownloadDoneTime)
		check(err)
		j := JobInfo{
			part : p,
		}
		jobs <- j
	}
	rows.Close()
	close(jobs)

	for w := 1; w <= st.opts.NumThreads; w++ {
		wg.Add(1)
		go st.filePartIntegrityWorker(w, jobs, integrityMsgs, &wg)
	}
	wg.Wait()
	close(integrityMsgs)

	// read all the integrity messages
	numIntegrityErrors := 0
	for msg := range integrityMsgs {
		fmt.Println(msg)
		numIntegrityErrors++
	}
	if numIntegrityErrors > 0 {
		// there were errors, validation failed
		return false
	}

	fmt.Println("")
	fmt.Println("Integrity check for regular files complete.")
	return true
}

func (st *State) fileCheckSymlinkWorker(id int, jobs <-chan DXFileSymlink, integrityMsgs chan string, wg *sync.WaitGroup) {
	for j := range jobs {
		// 1. calculate the MD5 checksum of the entire file.
		// 2. compare it to the expected result
		st.validateSymlinkChecksum(j, integrityMsgs)
	}
	wg.Done()
}

func (st *State) checkAllSymlinkIntegrity() bool {
	rows, err := st.db.Query("SELECT * FROM symlinks")
	check(err)

	var allSymlinks []DXFileSymlink
	for rows.Next() {
		var f DXFileSymlink
		err := rows.Scan(&f.Folder, &f.Id, &f.ProjId, &f.Name, &f.Size, &f.Url, &f.MD5)
		check(err)
		allSymlinks = append(allSymlinks, f)
	}
	rows.Close()
	if len(allSymlinks) == 0 {
		return true
	}

	// skip files that weren't entirely downloaded
	var completed []DXFileSymlink
	for _, slnk := range(allSymlinks) {
		numBytesComplete := st.queryDBIntegerResult(
			fmt.Sprintf("SELECT SUM(bytes_fetched) FROM manifest_symlink_stats WHERE file_id = '%s'",
				slnk.Id))
		if numBytesComplete < slnk.Size {
			continue
		}
		completed = append(completed, slnk)
	}
	numSymlinksCompleted := len(completed)
	fmt.Printf("%d symlinks %d have completed downloading\n",
		len(allSymlinks), numSymlinksCompleted)
	if numSymlinksCompleted == 0 {
		return true
	}

	jobs := make(chan DXFileSymlink, numSymlinksCompleted)
	integrityMsgs := make(chan string, numSymlinksCompleted)
	var wg sync.WaitGroup

	// Create a job to verify all of the symlinks.
	//
	for _, slnk := range(completed) {
		if st.opts.Verbose {
			fmt.Printf("Checking symlink %s\n", slnk.Url)
		}
		jobs <- slnk
	}
	close(jobs)

	// start checking threads
	for w := 1; w <= st.opts.NumThreads; w++ {
		wg.Add(1)
		go st.fileCheckSymlinkWorker(w, jobs, integrityMsgs, &wg)
	}
	wg.Wait()
	close(integrityMsgs)

	// read all the integrity messages
	numIntegrityErrors := 0
	for msg := range integrityMsgs {
		fmt.Println(msg)
		numIntegrityErrors++
	}
	if numIntegrityErrors > 0 {
		// there were errors, validation failed
		return false
	}
	fmt.Println("")
	fmt.Println("Integrity check for symlinks complete.")
	return true
}

// check the on-disk integrity of all files
// return false if there is an integrity problem.
func (st *State) CheckFileIntegrity() bool {
	// regular files
	if !st.checkAllRegularFileIntegrity() {
		return false
	}

	// symlinks
	if !st.checkAllSymlinkIntegrity() {
		return false
	}

	return true
}<|MERGE_RESOLUTION|>--- conflicted
+++ resolved
@@ -527,11 +527,7 @@
 		pauseNs := gcStats.PauseTotalNs
 		numGcCycles := gcStats.NumGC
 
-<<<<<<< HEAD
-		gcReport = fmt.Sprintf("  GC (alloc=%d/%d MB, pause=%d ms, #cycles=%d)",
-=======
 		gcReport = fmt.Sprintf("   GC (alloc=%d/%d MB, pause=%d ms, #cycles=%d)",
->>>>>>> f8ec0b67
 			bytes2MiB(crntAlloc), bytes2MiB(totalAlloc),
 			pauseNs/1e6, numGcCycles)
 	}
